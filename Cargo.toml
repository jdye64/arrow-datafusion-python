# Licensed to the Apache Software Foundation (ASF) under one
# or more contributor license agreements.  See the NOTICE file
# distributed with this work for additional information
# regarding copyright ownership.  The ASF licenses this file
# to you under the Apache License, Version 2.0 (the
# "License"); you may not use this file except in compliance
# with the License.  You may obtain a copy of the License at
#
#   http://www.apache.org/licenses/LICENSE-2.0
#
# Unless required by applicable law or agreed to in writing,
# software distributed under the License is distributed on an
# "AS IS" BASIS, WITHOUT WARRANTIES OR CONDITIONS OF ANY
# KIND, either express or implied.  See the License for the
# specific language governing permissions and limitations
# under the License.

[package]
name = "datafusion-python"
version = "34.0.0"
homepage = "https://github.com/apache/arrow-datafusion-python"
repository = "https://github.com/apache/arrow-datafusion-python"
authors = ["Apache Arrow <dev@arrow.apache.org>"]
description = "Apache Arrow DataFusion DataFrame and SQL Query Engine"
readme = "README.md"
license = "Apache-2.0"
edition = "2021"
rust-version = "1.64"
include = ["/src", "/datafusion", "/LICENSE.txt", "pyproject.toml", "Cargo.toml", "Cargo.lock"]

[features]
default = ["mimalloc"]
protoc = [ "datafusion-substrait/protoc" ]
substrait = ["dep:datafusion-substrait"]

[dependencies]
tokio = { version = "1.35", features = ["macros", "rt", "rt-multi-thread", "sync"] }
rand = "0.8"
<<<<<<< HEAD
pyo3 = { version = "0.20.2", features = ["extension-module", "abi3", "abi3-py38"] }
datafusion = { version = "32.0.0", features = ["pyarrow", "avro"] }
datafusion-common = { version = "32.0.0", features = ["pyarrow"] }
datafusion-expr = { version = "32.0.0" }
datafusion-optimizer = { version = "32.0.0" }
datafusion-sql = { version = "32.0.0" }
datafusion-substrait = { version = "32.0.0", optional = true }
prost = "0.11"
prost-types = "0.11"
=======
pyo3 = { version = "0.20", features = ["extension-module", "abi3", "abi3-py38"] }
datafusion = { version = "34.0.0", features = ["pyarrow", "avro"] }
datafusion-common = { version = "34.0.0", features = ["pyarrow"] }
datafusion-expr = { version = "34.0.0" }
datafusion-optimizer = { version = "34.0.0" }
datafusion-sql = { version = "34.0.0" }
datafusion-substrait = { version = "34.0.0", optional = true }
prost = "0.12"
prost-types = "0.12"
>>>>>>> 7de4316b
uuid = { version = "1.3", features = ["v4"] }
mimalloc = { version = "0.1", optional = true, default-features = false, features = ["local_dynamic_tls"] }
async-trait = "0.1"
futures = "0.3"
object_store = { version = "0.8.0", features = ["aws", "gcp", "azure"] }
parking_lot = "0.12"
regex-syntax = "0.8.1"
syn = "2.0.43"
url = "2.2"

[build-dependencies]
pyo3-build-config = "0.20.2"

[lib]
name = "datafusion_python"
crate-type = ["cdylib", "rlib"]

[profile.release]
lto = true
codegen-units = 1<|MERGE_RESOLUTION|>--- conflicted
+++ resolved
@@ -36,17 +36,6 @@
 [dependencies]
 tokio = { version = "1.35", features = ["macros", "rt", "rt-multi-thread", "sync"] }
 rand = "0.8"
-<<<<<<< HEAD
-pyo3 = { version = "0.20.2", features = ["extension-module", "abi3", "abi3-py38"] }
-datafusion = { version = "32.0.0", features = ["pyarrow", "avro"] }
-datafusion-common = { version = "32.0.0", features = ["pyarrow"] }
-datafusion-expr = { version = "32.0.0" }
-datafusion-optimizer = { version = "32.0.0" }
-datafusion-sql = { version = "32.0.0" }
-datafusion-substrait = { version = "32.0.0", optional = true }
-prost = "0.11"
-prost-types = "0.11"
-=======
 pyo3 = { version = "0.20", features = ["extension-module", "abi3", "abi3-py38"] }
 datafusion = { version = "34.0.0", features = ["pyarrow", "avro"] }
 datafusion-common = { version = "34.0.0", features = ["pyarrow"] }
@@ -56,7 +45,6 @@
 datafusion-substrait = { version = "34.0.0", optional = true }
 prost = "0.12"
 prost-types = "0.12"
->>>>>>> 7de4316b
 uuid = { version = "1.3", features = ["v4"] }
 mimalloc = { version = "0.1", optional = true, default-features = false, features = ["local_dynamic_tls"] }
 async-trait = "0.1"
