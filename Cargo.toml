# Licensed to the Apache Software Foundation (ASF) under one
# or more contributor license agreements.  See the NOTICE file
# distributed with this work for additional information
# regarding copyright ownership.  The ASF licenses this file
# to you under the Apache License, Version 2.0 (the
# "License"); you may not use this file except in compliance
# with the License.  You may obtain a copy of the License at
#
#   http://www.apache.org/licenses/LICENSE-2.0
#
# Unless required by applicable law or agreed to in writing,
# software distributed under the License is distributed on an
# "AS IS" BASIS, WITHOUT WARRANTIES OR CONDITIONS OF ANY
# KIND, either express or implied.  See the License for the
# specific language governing permissions and limitations
# under the License.

[package]
name = "datafusion-python"
version = "0.8.0"
homepage = "https://github.com/apache/arrow-datafusion-python"
repository = "https://github.com/apache/arrow-datafusion-python"
authors = ["Apache Arrow <dev@arrow.apache.org>"]
description = "Apache Arrow DataFusion DataFrame and SQL Query Engine"
readme = "README.md"
license = "Apache-2.0"
edition = "2021"
rust-version = "1.62"

[features]
default = ["mimalloc"]

[dependencies]
tokio = { version = "1.24", features = ["macros", "rt", "rt-multi-thread", "sync"] }
rand = "0.8"
<<<<<<< HEAD
pyo3 = { version = "^0.17.3", features = ["extension-module", "abi3", "abi3-py37"] }
datafusion = { git = "https://github.com/apache/arrow-datafusion", rev = "6dce728a3c7130ca3590a16f413c7c6ccb7209b7", features = ["pyarrow", "avro"] }
datafusion-expr = { git = "https://github.com/apache/arrow-datafusion", rev = "6dce728a3c7130ca3590a16f413c7c6ccb7209b7" }
datafusion-optimizer = { git = "https://github.com/apache/arrow-datafusion", rev = "6dce728a3c7130ca3590a16f413c7c6ccb7209b7" }
datafusion-common = { git = "https://github.com/apache/arrow-datafusion", rev = "6dce728a3c7130ca3590a16f413c7c6ccb7209b7", features = ["pyarrow"] }
datafusion-sql = { git = "https://github.com/apache/arrow-datafusion", rev = "6dce728a3c7130ca3590a16f413c7c6ccb7209b7" }
datafusion-substrait = { git = "https://github.com/apache/arrow-datafusion", rev = "6dce728a3c7130ca3590a16f413c7c6ccb7209b7" }
=======
pyo3 = { version = "~0.17.3", features = ["extension-module", "abi3", "abi3-py37"] }
datafusion = { version = "17.0.0", features = ["pyarrow", "avro"] }
datafusion-expr = "17.0.0"
datafusion-optimizer = "17.0.0"
datafusion-common = { version = "17.0.0", features = ["pyarrow"] }
datafusion-substrait = "17.0.0"
>>>>>>> 8181c845
uuid = { version = "1.2", features = ["v4"] }
mimalloc = { version = "*", optional = true, default-features = false }
async-trait = "0.1"
futures = "0.3"
object_store = { version = "0.5.3", features = ["aws", "gcp", "azure"] }
parking_lot = "0.12"
regex-syntax = "0.6.28"

[lib]
name = "datafusion_python"
crate-type = ["cdylib", "rlib"]

[package.metadata.maturin]
name = "datafusion._internal"

[profile.release]
lto = true
codegen-units = 1<|MERGE_RESOLUTION|>--- conflicted
+++ resolved
@@ -33,22 +33,13 @@
 [dependencies]
 tokio = { version = "1.24", features = ["macros", "rt", "rt-multi-thread", "sync"] }
 rand = "0.8"
-<<<<<<< HEAD
-pyo3 = { version = "^0.17.3", features = ["extension-module", "abi3", "abi3-py37"] }
-datafusion = { git = "https://github.com/apache/arrow-datafusion", rev = "6dce728a3c7130ca3590a16f413c7c6ccb7209b7", features = ["pyarrow", "avro"] }
-datafusion-expr = { git = "https://github.com/apache/arrow-datafusion", rev = "6dce728a3c7130ca3590a16f413c7c6ccb7209b7" }
-datafusion-optimizer = { git = "https://github.com/apache/arrow-datafusion", rev = "6dce728a3c7130ca3590a16f413c7c6ccb7209b7" }
-datafusion-common = { git = "https://github.com/apache/arrow-datafusion", rev = "6dce728a3c7130ca3590a16f413c7c6ccb7209b7", features = ["pyarrow"] }
-datafusion-sql = { git = "https://github.com/apache/arrow-datafusion", rev = "6dce728a3c7130ca3590a16f413c7c6ccb7209b7" }
-datafusion-substrait = { git = "https://github.com/apache/arrow-datafusion", rev = "6dce728a3c7130ca3590a16f413c7c6ccb7209b7" }
-=======
 pyo3 = { version = "~0.17.3", features = ["extension-module", "abi3", "abi3-py37"] }
 datafusion = { version = "17.0.0", features = ["pyarrow", "avro"] }
 datafusion-expr = "17.0.0"
 datafusion-optimizer = "17.0.0"
 datafusion-common = { version = "17.0.0", features = ["pyarrow"] }
+datafusion-sql = "17.0.0"
 datafusion-substrait = "17.0.0"
->>>>>>> 8181c845
 uuid = { version = "1.2", features = ["v4"] }
 mimalloc = { version = "*", optional = true, default-features = false }
 async-trait = "0.1"
