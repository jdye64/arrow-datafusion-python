--- conflicted
+++ resolved
@@ -36,21 +36,12 @@
 tokio = { version = "1.24", features = ["macros", "rt", "rt-multi-thread", "sync"] }
 rand = "0.8"
 pyo3 = { version = "0.18.1", features = ["extension-module", "abi3", "abi3-py37"] }
-<<<<<<< HEAD
-datafusion = { git = "https://github.com/jdye64/arrow-datafusion.git", branch = "substrait_proto_build_updates", features = ["pyarrow", "avro"]}
-datafusion-common = { git = "https://github.com/jdye64/arrow-datafusion.git", branch = "substrait_proto_build_updates", features = ["pyarrow"]}
-datafusion-expr = { git = "https://github.com/jdye64/arrow-datafusion.git", branch = "substrait_proto_build_updates" }
-datafusion-optimizer = { git = "https://github.com/jdye64/arrow-datafusion.git", branch = "substrait_proto_build_updates" }
-datafusion-sql = { git = "https://github.com/jdye64/arrow-datafusion.git", branch = "substrait_proto_build_updates" }
-datafusion-substrait = { git = "https://github.com/jdye64/arrow-datafusion.git", branch = "substrait_proto_build_updates" }
-=======
 datafusion = { version = "22.0.0", features = ["pyarrow", "avro"] }
 datafusion-common = { version = "22.0.0", features = ["pyarrow"] }
 datafusion-expr = { version = "22.0.0" }
 datafusion-optimizer = { version = "22.0.0" }
 datafusion-sql = { version = "22.0.0" }
 datafusion-substrait = { version = "22.0.0" }
->>>>>>> 6ef1c5b5
 uuid = { version = "1.2", features = ["v4"] }
 mimalloc = { version = "0.1", optional = true, default-features = false }
 async-trait = "0.1"
