--- conflicted
+++ resolved
@@ -30,20 +30,12 @@
 };
 
 #[pyclass(name = "Catalog", module = "datafusion", subclass)]
-<<<<<<< HEAD
-pub(crate) struct PyCatalog {
-=======
 pub struct PyCatalog {
->>>>>>> 7de4316b
     pub catalog: Arc<dyn CatalogProvider>,
 }
 
 #[pyclass(name = "Database", module = "datafusion", subclass)]
-<<<<<<< HEAD
-pub(crate) struct PyDatabase {
-=======
 pub struct PyDatabase {
->>>>>>> 7de4316b
     pub database: Arc<dyn SchemaProvider>,
 }
 
