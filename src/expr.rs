// Licensed to the Apache Software Foundation (ASF) under one
// or more contributor license agreements.  See the NOTICE file
// distributed with this work for additional information
// regarding copyright ownership.  The ASF licenses this file
// to you under the Apache License, Version 2.0 (the
// "License"); you may not use this file except in compliance
// with the License.  You may obtain a copy of the License at
//
//   http://www.apache.org/licenses/LICENSE-2.0
//
// Unless required by applicable law or agreed to in writing,
// software distributed under the License is distributed on an
// "AS IS" BASIS, WITHOUT WARRANTIES OR CONDITIONS OF ANY
// KIND, either express or implied.  See the License for the
// specific language governing permissions and limitations
// under the License.

use pyo3::{basic::CompareOp, prelude::*};
use std::convert::{From, Into};

use datafusion::arrow::datatypes::DataType;
use datafusion::arrow::pyarrow::PyArrowType;
use datafusion_expr::{col, lit, Cast, Expr, GetIndexedField};

use crate::errors::py_runtime_err;
use crate::expr::aggregate_expr::PyAggregateFunction;
use crate::expr::binary_expr::PyBinaryExpr;
use crate::expr::column::PyColumn;
use crate::expr::literal::PyLiteral;
use datafusion::scalar::ScalarValue;

use self::alias::PyAlias;
use self::bool_expr::{
    PyIsFalse, PyIsNotFalse, PyIsNotNull, PyIsNotTrue, PyIsNotUnknown, PyIsNull, PyIsTrue,
    PyIsUnknown, PyNegative, PyNot,
};
use self::like::{PyILike, PyLike, PySimilarTo};
use self::scalar_variable::PyScalarVariable;

pub mod aggregate;
pub mod aggregate_expr;
pub mod alias;
pub mod analyze;
pub mod between;
pub mod binary_expr;
pub mod bool_expr;
pub mod case;
pub mod cast;
pub mod column;
pub mod cross_join;
pub mod empty_relation;
pub mod exists;
pub mod explain;
pub mod extension;
pub mod filter;
pub mod grouping_set;
pub mod in_list;
pub mod in_subquery;
pub mod indexed_field;
pub mod join;
pub mod like;
pub mod limit;
pub mod literal;
pub mod logical_node;
pub mod placeholder;
pub mod projection;
pub mod scalar_function;
pub mod scalar_subquery;
pub mod scalar_variable;
pub mod signature;
pub mod sort;
pub mod subquery;
pub mod table_scan;
pub mod union;

/// A PyExpr that can be used on a DataFrame
#[pyclass(name = "Expr", module = "datafusion.expr", subclass)]
#[derive(Debug, Clone)]
pub struct PyExpr {
    pub(crate) expr: Expr,
}

impl From<PyExpr> for Expr {
    fn from(expr: PyExpr) -> Expr {
        expr.expr
    }
}

impl From<Expr> for PyExpr {
    fn from(expr: Expr) -> PyExpr {
        PyExpr { expr }
    }
}

#[pymethods]
impl PyExpr {
    /// Return the specific expression
    fn to_variant(&self, py: Python) -> PyResult<PyObject> {
        Python::with_gil(|_| match &self.expr {
            Expr::Alias(alias, name) => Ok(PyAlias::new(alias, name).into_py(py)),
            Expr::Column(col) => Ok(PyColumn::from(col.clone()).into_py(py)),
            Expr::ScalarVariable(data_type, variables) => {
                Ok(PyScalarVariable::new(data_type, variables).into_py(py))
            }
            Expr::Literal(value) => Ok(PyLiteral::from(value.clone()).into_py(py)),
            Expr::BinaryExpr(expr) => Ok(PyBinaryExpr::from(expr.clone()).into_py(py)),
            Expr::Not(expr) => Ok(PyNot::new(*expr.clone()).into_py(py)),
            Expr::IsNotNull(expr) => Ok(PyIsNotNull::new(*expr.clone()).into_py(py)),
            Expr::IsNull(expr) => Ok(PyIsNull::new(*expr.clone()).into_py(py)),
            Expr::IsTrue(expr) => Ok(PyIsTrue::new(*expr.clone()).into_py(py)),
            Expr::IsFalse(expr) => Ok(PyIsFalse::new(*expr.clone()).into_py(py)),
            Expr::IsUnknown(expr) => Ok(PyIsUnknown::new(*expr.clone()).into_py(py)),
            Expr::IsNotTrue(expr) => Ok(PyIsNotTrue::new(*expr.clone()).into_py(py)),
            Expr::IsNotFalse(expr) => Ok(PyIsNotFalse::new(*expr.clone()).into_py(py)),
            Expr::IsNotUnknown(expr) => Ok(PyIsNotUnknown::new(*expr.clone()).into_py(py)),
            Expr::Negative(expr) => Ok(PyNegative::new(*expr.clone()).into_py(py)),
            Expr::AggregateFunction(expr) => {
                Ok(PyAggregateFunction::from(expr.clone()).into_py(py))
            }
            other => Err(py_runtime_err(format!(
                "Cannot convert this Expr to a Python object: {:?}",
                other
            ))),
        })
    }

    /// Returns the name of this expression as it should appear in a schema. This name
    /// will not include any CAST expressions.
    fn display_name(&self) -> PyResult<String> {
        Ok(self.expr.display_name()?)
    }

    /// Returns a full and complete string representation of this expression.
    fn canonical_name(&self) -> PyResult<String> {
        Ok(self.expr.canonical_name())
    }

    fn __richcmp__(&self, other: PyExpr, op: CompareOp) -> PyExpr {
        let expr = match op {
            CompareOp::Lt => self.expr.clone().lt(other.expr),
            CompareOp::Le => self.expr.clone().lt_eq(other.expr),
            CompareOp::Eq => self.expr.clone().eq(other.expr),
            CompareOp::Ne => self.expr.clone().not_eq(other.expr),
            CompareOp::Gt => self.expr.clone().gt(other.expr),
            CompareOp::Ge => self.expr.clone().gt_eq(other.expr),
        };
        expr.into()
    }

    fn __repr__(&self) -> PyResult<String> {
        Ok(format!("Expr({})", self.expr))
    }

    fn __add__(&self, rhs: PyExpr) -> PyResult<PyExpr> {
        Ok((self.expr.clone() + rhs.expr).into())
    }

    fn __sub__(&self, rhs: PyExpr) -> PyResult<PyExpr> {
        Ok((self.expr.clone() - rhs.expr).into())
    }

    fn __truediv__(&self, rhs: PyExpr) -> PyResult<PyExpr> {
        Ok((self.expr.clone() / rhs.expr).into())
    }

    fn __mul__(&self, rhs: PyExpr) -> PyResult<PyExpr> {
        Ok((self.expr.clone() * rhs.expr).into())
    }

    fn __mod__(&self, rhs: PyExpr) -> PyResult<PyExpr> {
        Ok(self.expr.clone().modulus(rhs.expr).into())
    }

    fn __and__(&self, rhs: PyExpr) -> PyResult<PyExpr> {
        Ok(self.expr.clone().and(rhs.expr).into())
    }

    fn __or__(&self, rhs: PyExpr) -> PyResult<PyExpr> {
        Ok(self.expr.clone().or(rhs.expr).into())
    }

    fn __invert__(&self) -> PyResult<PyExpr> {
        Ok(self.expr.clone().not().into())
    }

    fn __getitem__(&self, key: &str) -> PyResult<PyExpr> {
        Ok(Expr::GetIndexedField(GetIndexedField::new(
            Box::new(self.expr.clone()),
            ScalarValue::Utf8(Some(key.to_string())),
        ))
        .into())
    }

    #[staticmethod]
    pub fn literal(value: ScalarValue) -> PyExpr {
        lit(value).into()
    }

    #[staticmethod]
    pub fn column(value: &str) -> PyExpr {
        col(value).into()
    }

    /// assign a name to the PyExpr
    pub fn alias(&self, name: &str) -> PyExpr {
        self.expr.clone().alias(name).into()
    }

    /// Create a sort PyExpr from an existing PyExpr.
    #[pyo3(signature = (ascending=true, nulls_first=true))]
    pub fn sort(&self, ascending: bool, nulls_first: bool) -> PyExpr {
        self.expr.clone().sort(ascending, nulls_first).into()
    }

    pub fn is_null(&self) -> PyExpr {
        self.expr.clone().is_null().into()
    }

    pub fn cast(&self, to: PyArrowType<DataType>) -> PyExpr {
        // self.expr.cast_to() requires DFSchema to validate that the cast
        // is supported, omit that for now
        let expr = Expr::Cast(Cast::new(Box::new(self.expr.clone()), to.0));
        expr.into()
    }
}

/// Initializes the `expr` module to match the pattern of `datafusion-expr` https://docs.rs/datafusion-expr/latest/datafusion_expr/
pub(crate) fn init_module(m: &PyModule) -> PyResult<()> {
    // expressions
    m.add_class::<PyExpr>()?;
    m.add_class::<PyColumn>()?;
    m.add_class::<PyLiteral>()?;
    m.add_class::<PyBinaryExpr>()?;
    m.add_class::<PyLiteral>()?;
    m.add_class::<PyAggregateFunction>()?;
    m.add_class::<PyNot>()?;
    m.add_class::<PyIsNotNull>()?;
    m.add_class::<PyIsNull>()?;
    m.add_class::<PyIsTrue>()?;
    m.add_class::<PyIsFalse>()?;
    m.add_class::<PyIsUnknown>()?;
    m.add_class::<PyIsNotTrue>()?;
    m.add_class::<PyIsNotFalse>()?;
    m.add_class::<PyIsNotUnknown>()?;
    m.add_class::<PyNegative>()?;
    m.add_class::<PyLike>()?;
    m.add_class::<PyILike>()?;
    m.add_class::<PySimilarTo>()?;
    m.add_class::<PyScalarVariable>()?;
    m.add_class::<alias::PyAlias>()?;
    m.add_class::<scalar_function::PyScalarFunction>()?;
    m.add_class::<scalar_function::PyBuiltinScalarFunction>()?;
    m.add_class::<in_list::PyInList>()?;
    m.add_class::<exists::PyExists>()?;
    m.add_class::<subquery::PySubquery>()?;
    m.add_class::<in_subquery::PyInSubquery>()?;
    m.add_class::<scalar_subquery::PyScalarSubquery>()?;
    m.add_class::<placeholder::PyPlaceholder>()?;
    m.add_class::<grouping_set::PyGroupingSet>()?;
    m.add_class::<case::PyCase>()?;
    m.add_class::<cast::PyCast>()?;
    m.add_class::<cast::PyTryCast>()?;
    m.add_class::<between::PyBetween>()?;
    m.add_class::<indexed_field::PyGetIndexedField>()?;
    m.add_class::<explain::PyExplain>()?;
    m.add_class::<limit::PyLimit>()?;
    m.add_class::<aggregate::PyAggregate>()?;
    m.add_class::<sort::PySort>()?;
    m.add_class::<analyze::PyAnalyze>()?;
    m.add_class::<empty_relation::PyEmptyRelation>()?;
    m.add_class::<join::PyJoin>()?;
    m.add_class::<join::PyJoinType>()?;
    m.add_class::<join::PyJoinConstraint>()?;
    m.add_class::<cross_join::PyCrossJoin>()?;
    m.add_class::<union::PyUnion>()?;
<<<<<<< HEAD
    m.add_class::<extension::PyExtension>()?;
=======
    m.add_class::<filter::PyFilter>()?;
    m.add_class::<projection::PyProjection>()?;
    m.add_class::<table_scan::PyTableScan>()?;
>>>>>>> 1dd72460
    Ok(())
}<|MERGE_RESOLUTION|>--- conflicted
+++ resolved
@@ -273,12 +273,9 @@
     m.add_class::<join::PyJoinConstraint>()?;
     m.add_class::<cross_join::PyCrossJoin>()?;
     m.add_class::<union::PyUnion>()?;
-<<<<<<< HEAD
     m.add_class::<extension::PyExtension>()?;
-=======
     m.add_class::<filter::PyFilter>()?;
     m.add_class::<projection::PyProjection>()?;
     m.add_class::<table_scan::PyTableScan>()?;
->>>>>>> 1dd72460
     Ok(())
 }