--- conflicted
+++ resolved
@@ -279,10 +279,7 @@
     m.add_class::<filter::PyFilter>()?;
     m.add_class::<projection::PyProjection>()?;
     m.add_class::<table_scan::PyTableScan>()?;
-<<<<<<< HEAD
     m.add_class::<create_memory_table::PyCreateMemoryTable>()?;
-=======
     m.add_class::<subquery_alias::PySubqueryAlias>()?;
->>>>>>> 1c4a35c5
     Ok(())
 }