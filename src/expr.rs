// Licensed to the Apache Software Foundation (ASF) under one
// or more contributor license agreements.  See the NOTICE file
// distributed with this work for additional information
// regarding copyright ownership.  The ASF licenses this file
// to you under the Apache License, Version 2.0 (the
// "License"); you may not use this file except in compliance
// with the License.  You may obtain a copy of the License at
//
//   http://www.apache.org/licenses/LICENSE-2.0
//
// Unless required by applicable law or agreed to in writing,
// software distributed under the License is distributed on an
// "AS IS" BASIS, WITHOUT WARRANTIES OR CONDITIONS OF ANY
// KIND, either express or implied.  See the License for the
// specific language governing permissions and limitations
// under the License.

use pyo3::{basic::CompareOp, prelude::*};
use std::convert::{From, Into};

use datafusion::arrow::datatypes::DataType;
use datafusion::arrow::pyarrow::PyArrowType;
use datafusion_expr::{col, lit, Cast, Expr, GetIndexedField};

use crate::errors::py_runtime_err;
use crate::expr::aggregate_expr::PyAggregateFunction;
use crate::expr::binary_expr::PyBinaryExpr;
use crate::expr::column::PyColumn;
use crate::expr::literal::PyLiteral;
use datafusion::scalar::ScalarValue;

use self::alias::PyAlias;
use self::bool_expr::{
    PyIsFalse, PyIsNotFalse, PyIsNotNull, PyIsNotTrue, PyIsNotUnknown, PyIsNull, PyIsTrue,
    PyIsUnknown, PyNegative, PyNot,
};
use self::like::{PyILike, PyLike, PySimilarTo};
use self::scalar_variable::PyScalarVariable;

pub mod aggregate;
pub mod aggregate_expr;
pub mod alias;
pub mod analyze;
pub mod between;
pub mod binary_expr;
pub mod bool_expr;
pub mod case;
pub mod cast;
pub mod column;
pub mod create_memory_table;
pub mod create_view;
pub mod cross_join;
pub mod distinct;
pub mod empty_relation;
pub mod exists;
pub mod explain;
pub mod extension;
pub mod filter;
pub mod grouping_set;
pub mod in_list;
pub mod in_subquery;
pub mod indexed_field;
pub mod join;
pub mod like;
pub mod limit;
pub mod literal;
pub mod logical_node;
pub mod placeholder;
pub mod projection;
pub mod scalar_function;
pub mod scalar_subquery;
pub mod scalar_variable;
pub mod signature;
pub mod sort;
pub mod subquery;
pub mod subquery_alias;
pub mod table_scan;
pub mod union;

/// A PyExpr that can be used on a DataFrame
#[pyclass(name = "Expr", module = "datafusion.expr", subclass)]
#[derive(Debug, Clone)]
pub struct PyExpr {
    pub(crate) expr: Expr,
}

impl From<PyExpr> for Expr {
    fn from(expr: PyExpr) -> Expr {
        expr.expr
    }
}

impl From<Expr> for PyExpr {
    fn from(expr: Expr) -> PyExpr {
        PyExpr { expr }
    }
}

#[pymethods]
impl PyExpr {
    /// Return the specific expression
    fn to_variant(&self, py: Python) -> PyResult<PyObject> {
        Python::with_gil(|_| match &self.expr {
            Expr::Alias(alias, name) => Ok(PyAlias::new(alias, name).into_py(py)),
            Expr::Column(col) => Ok(PyColumn::from(col.clone()).into_py(py)),
            Expr::ScalarVariable(data_type, variables) => {
                Ok(PyScalarVariable::new(data_type, variables).into_py(py))
            }
            Expr::Literal(value) => Ok(PyLiteral::from(value.clone()).into_py(py)),
            Expr::BinaryExpr(expr) => Ok(PyBinaryExpr::from(expr.clone()).into_py(py)),
            Expr::Not(expr) => Ok(PyNot::new(*expr.clone()).into_py(py)),
            Expr::IsNotNull(expr) => Ok(PyIsNotNull::new(*expr.clone()).into_py(py)),
            Expr::IsNull(expr) => Ok(PyIsNull::new(*expr.clone()).into_py(py)),
            Expr::IsTrue(expr) => Ok(PyIsTrue::new(*expr.clone()).into_py(py)),
            Expr::IsFalse(expr) => Ok(PyIsFalse::new(*expr.clone()).into_py(py)),
            Expr::IsUnknown(expr) => Ok(PyIsUnknown::new(*expr.clone()).into_py(py)),
            Expr::IsNotTrue(expr) => Ok(PyIsNotTrue::new(*expr.clone()).into_py(py)),
            Expr::IsNotFalse(expr) => Ok(PyIsNotFalse::new(*expr.clone()).into_py(py)),
            Expr::IsNotUnknown(expr) => Ok(PyIsNotUnknown::new(*expr.clone()).into_py(py)),
            Expr::Negative(expr) => Ok(PyNegative::new(*expr.clone()).into_py(py)),
            Expr::AggregateFunction(expr) => {
                Ok(PyAggregateFunction::from(expr.clone()).into_py(py))
            }
            other => Err(py_runtime_err(format!(
                "Cannot convert this Expr to a Python object: {:?}",
                other
            ))),
        })
    }

    /// Returns the name of this expression as it should appear in a schema. This name
    /// will not include any CAST expressions.
    fn display_name(&self) -> PyResult<String> {
        Ok(self.expr.display_name()?)
    }

    /// Returns a full and complete string representation of this expression.
    fn canonical_name(&self) -> PyResult<String> {
        Ok(self.expr.canonical_name())
    }

    fn __richcmp__(&self, other: PyExpr, op: CompareOp) -> PyExpr {
        let expr = match op {
            CompareOp::Lt => self.expr.clone().lt(other.expr),
            CompareOp::Le => self.expr.clone().lt_eq(other.expr),
            CompareOp::Eq => self.expr.clone().eq(other.expr),
            CompareOp::Ne => self.expr.clone().not_eq(other.expr),
            CompareOp::Gt => self.expr.clone().gt(other.expr),
            CompareOp::Ge => self.expr.clone().gt_eq(other.expr),
        };
        expr.into()
    }

    fn __repr__(&self) -> PyResult<String> {
        Ok(format!("Expr({})", self.expr))
    }

    fn __add__(&self, rhs: PyExpr) -> PyResult<PyExpr> {
        Ok((self.expr.clone() + rhs.expr).into())
    }

    fn __sub__(&self, rhs: PyExpr) -> PyResult<PyExpr> {
        Ok((self.expr.clone() - rhs.expr).into())
    }

    fn __truediv__(&self, rhs: PyExpr) -> PyResult<PyExpr> {
        Ok((self.expr.clone() / rhs.expr).into())
    }

    fn __mul__(&self, rhs: PyExpr) -> PyResult<PyExpr> {
        Ok((self.expr.clone() * rhs.expr).into())
    }

    fn __mod__(&self, rhs: PyExpr) -> PyResult<PyExpr> {
        Ok(self.expr.clone().modulus(rhs.expr).into())
    }

    fn __and__(&self, rhs: PyExpr) -> PyResult<PyExpr> {
        Ok(self.expr.clone().and(rhs.expr).into())
    }

    fn __or__(&self, rhs: PyExpr) -> PyResult<PyExpr> {
        Ok(self.expr.clone().or(rhs.expr).into())
    }

    fn __invert__(&self) -> PyResult<PyExpr> {
        Ok(self.expr.clone().not().into())
    }

    fn __getitem__(&self, key: &str) -> PyResult<PyExpr> {
        Ok(Expr::GetIndexedField(GetIndexedField::new(
            Box::new(self.expr.clone()),
            ScalarValue::Utf8(Some(key.to_string())),
        ))
        .into())
    }

    #[staticmethod]
    pub fn literal(value: ScalarValue) -> PyExpr {
        lit(value).into()
    }

    #[staticmethod]
    pub fn column(value: &str) -> PyExpr {
        col(value).into()
    }

    /// assign a name to the PyExpr
    pub fn alias(&self, name: &str) -> PyExpr {
        self.expr.clone().alias(name).into()
    }

    /// Create a sort PyExpr from an existing PyExpr.
    #[pyo3(signature = (ascending=true, nulls_first=true))]
    pub fn sort(&self, ascending: bool, nulls_first: bool) -> PyExpr {
        self.expr.clone().sort(ascending, nulls_first).into()
    }

    pub fn is_null(&self) -> PyExpr {
        self.expr.clone().is_null().into()
    }

    pub fn cast(&self, to: PyArrowType<DataType>) -> PyExpr {
        // self.expr.cast_to() requires DFSchema to validate that the cast
        // is supported, omit that for now
        let expr = Expr::Cast(Cast::new(Box::new(self.expr.clone()), to.0));
        expr.into()
    }
}

/// Initializes the `expr` module to match the pattern of `datafusion-expr` https://docs.rs/datafusion-expr/latest/datafusion_expr/
pub(crate) fn init_module(m: &PyModule) -> PyResult<()> {
    // expressions
    m.add_class::<PyExpr>()?;
    m.add_class::<PyColumn>()?;
    m.add_class::<PyLiteral>()?;
    m.add_class::<PyBinaryExpr>()?;
    m.add_class::<PyLiteral>()?;
    m.add_class::<PyAggregateFunction>()?;
    m.add_class::<PyNot>()?;
    m.add_class::<PyIsNotNull>()?;
    m.add_class::<PyIsNull>()?;
    m.add_class::<PyIsTrue>()?;
    m.add_class::<PyIsFalse>()?;
    m.add_class::<PyIsUnknown>()?;
    m.add_class::<PyIsNotTrue>()?;
    m.add_class::<PyIsNotFalse>()?;
    m.add_class::<PyIsNotUnknown>()?;
    m.add_class::<PyNegative>()?;
    m.add_class::<PyLike>()?;
    m.add_class::<PyILike>()?;
    m.add_class::<PySimilarTo>()?;
    m.add_class::<PyScalarVariable>()?;
    m.add_class::<alias::PyAlias>()?;
    m.add_class::<scalar_function::PyScalarFunction>()?;
    m.add_class::<scalar_function::PyBuiltinScalarFunction>()?;
    m.add_class::<in_list::PyInList>()?;
    m.add_class::<exists::PyExists>()?;
    m.add_class::<subquery::PySubquery>()?;
    m.add_class::<in_subquery::PyInSubquery>()?;
    m.add_class::<scalar_subquery::PyScalarSubquery>()?;
    m.add_class::<placeholder::PyPlaceholder>()?;
    m.add_class::<grouping_set::PyGroupingSet>()?;
    m.add_class::<case::PyCase>()?;
    m.add_class::<cast::PyCast>()?;
    m.add_class::<cast::PyTryCast>()?;
    m.add_class::<between::PyBetween>()?;
    m.add_class::<indexed_field::PyGetIndexedField>()?;
    m.add_class::<explain::PyExplain>()?;
    m.add_class::<limit::PyLimit>()?;
    m.add_class::<aggregate::PyAggregate>()?;
    m.add_class::<sort::PySort>()?;
    m.add_class::<analyze::PyAnalyze>()?;
    m.add_class::<empty_relation::PyEmptyRelation>()?;
    m.add_class::<join::PyJoin>()?;
    m.add_class::<join::PyJoinType>()?;
    m.add_class::<join::PyJoinConstraint>()?;
    m.add_class::<cross_join::PyCrossJoin>()?;
    m.add_class::<union::PyUnion>()?;
    m.add_class::<extension::PyExtension>()?;
    m.add_class::<filter::PyFilter>()?;
    m.add_class::<projection::PyProjection>()?;
    m.add_class::<table_scan::PyTableScan>()?;
    m.add_class::<create_memory_table::PyCreateMemoryTable>()?;
    m.add_class::<create_view::PyCreateView>()?;
<<<<<<< HEAD
    m.add_class::<distinct::PyDistinct>()?;
=======
    m.add_class::<subquery_alias::PySubqueryAlias>()?;
>>>>>>> e5ae43bc
    Ok(())
}<|MERGE_RESOLUTION|>--- conflicted
+++ resolved
@@ -283,10 +283,7 @@
     m.add_class::<table_scan::PyTableScan>()?;
     m.add_class::<create_memory_table::PyCreateMemoryTable>()?;
     m.add_class::<create_view::PyCreateView>()?;
-<<<<<<< HEAD
     m.add_class::<distinct::PyDistinct>()?;
-=======
     m.add_class::<subquery_alias::PySubqueryAlias>()?;
->>>>>>> e5ae43bc
     Ok(())
 }