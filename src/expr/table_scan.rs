--- conflicted
+++ resolved
@@ -51,14 +51,10 @@
     fn fmt(&self, f: &mut Formatter) -> fmt::Result {
         write!(
             f,
-<<<<<<< HEAD
-            "TableScan -> Table Name: `{}`, Projections: `{:?}`, Projected Schema: `{:?}`, Filters: `{:?}`",
-=======
             "TableScan\nTable Name: {}
             Projections: {:?}
             Projected Schema: {:?}
             Filters: {:?}",
->>>>>>> 1c4a35c5
             &self.table_scan.table_name,
             &self.projections(),
             &self.schema(),
