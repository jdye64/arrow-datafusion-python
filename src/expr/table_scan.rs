// Licensed to the Apache Software Foundation (ASF) under one
// or more contributor license agreements.  See the NOTICE file
// distributed with this work for additional information
// regarding copyright ownership.  The ASF licenses this file
// to you under the Apache License, Version 2.0 (the
// "License"); you may not use this file except in compliance
// with the License.  You may obtain a copy of the License at
//
//   http://www.apache.org/licenses/LICENSE-2.0
//
// Unless required by applicable law or agreed to in writing,
// software distributed under the License is distributed on an
// "AS IS" BASIS, WITHOUT WARRANTIES OR CONDITIONS OF ANY
// KIND, either express or implied.  See the License for the
// specific language governing permissions and limitations
// under the License.

<<<<<<< HEAD
use datafusion_common::DFSchema;
use datafusion_expr::LogicalPlan;
=======
use datafusion_common::TableReference;
>>>>>>> d6a14acd
use datafusion_expr::logical_plan::TableScan;
use pyo3::prelude::*;
use std::fmt::{self, Display, Formatter};
use std::sync::Arc;

use crate::errors::py_type_err;
use crate::expr::logical_node::LogicalNode;
use crate::sql::logical::PyLogicalPlan;
use crate::{common::df_schema::PyDFSchema, expr::PyExpr};

#[pyclass(name = "TableScan", module = "datafusion.expr", subclass)]
#[derive(Clone)]
pub struct PyTableScan {
    pub table_scan: TableScan,
}

impl PyTableScan {
    pub fn new(table_scan: TableScan) -> Self {
        Self { table_scan }
    }
}

impl From<PyTableScan> for TableScan {
    fn from(tbl_scan: PyTableScan) -> TableScan {
        tbl_scan.table_scan
    }
}

impl From<TableScan> for PyTableScan {
    fn from(table_scan: TableScan) -> PyTableScan {
        PyTableScan { table_scan }
    }
}

impl Display for PyTableScan {
    fn fmt(&self, f: &mut Formatter) -> fmt::Result {
        write!(
            f,
            "TableScan\nTable Name: {}
            Projections: {:?}
            Projected Schema: {:?}
            Filters: {:?}",
            &self.table_scan.table_name,
            &self.py_projections(),
            &self.py_schema(),
            &self.py_filters(),
        )
    }
}

#[pymethods]
impl PyTableScan {
    /// Retrieves the name of the table represented by this `TableScan` instance
    #[pyo3(name = "table_name")]
    fn py_table_name(&self) -> PyResult<String> {
        Ok(format!("{}", self.table_scan.table_name))
    }

    #[pyo3(name = "fqn")]
    fn fqn(&self) -> PyResult<(Option<String>, Option<String>, String)> {
        let table_ref: TableReference = self.table_scan.table_name.clone();
        Ok(match table_ref {
            TableReference::Bare { table } => (None, None, table.to_string()),
            TableReference::Partial { schema, table } => {
                (None, Some(schema.to_string()), table.to_string())
            }
            TableReference::Full {
                catalog,
                schema,
                table,
            } => (
                Some(catalog.to_string()),
                Some(schema.to_string()),
                table.to_string(),
            ),
        })
    }

    /// The column indexes that should be. Note if this is empty then
    /// all columns should be read by the `TableProvider`. This function
    /// provides a Tuple of the (index, column_name) to make things simplier
    /// for the calling code since often times the name is preferred to
    /// the index which is a lower level abstraction.
    #[pyo3(name = "projection")]
    fn py_projections(&self) -> PyResult<Vec<(usize, String)>> {
        match &self.table_scan.projection {
            Some(indices) => {
                let schema = self.table_scan.source.schema();
                Ok(indices
                    .iter()
                    .map(|i| (*i, schema.field(*i).name().to_string()))
                    .collect())
            }
            None => Ok(vec![]),
        }
    }

    /// Resulting schema from the `TableScan` operation
    #[pyo3(name = "schema")]
    fn py_schema(&self) -> PyResult<PyDFSchema> {
        Ok((*self.table_scan.projected_schema).clone().into())
    }

    /// Certain `TableProvider` physical readers offer the capability to filter rows that
    /// are read at read time. These `filters` are contained here.
    #[pyo3(name = "filters")]
    fn py_filters(&self) -> PyResult<Vec<PyExpr>> {
        Ok(self
            .table_scan
            .filters
            .iter()
            .map(|expr| PyExpr::from(expr.clone()))
            .collect())
    }

    /// Optional number of rows that should be read at read time by the `TableProvider`
    #[pyo3(name = "fetch")]
    fn py_fetch(&self) -> PyResult<Option<usize>> {
        Ok(self.table_scan.fetch)
    }

    fn __repr__(&self) -> PyResult<String> {
        Ok(format!("TableScan({})", self))
    }
}

impl LogicalNode for PyTableScan {
    fn inputs(&self) -> Vec<PyLogicalPlan> {
        // table scans are leaf nodes and do not have inputs
        vec![]
    }

    fn to_variant(&self, py: Python) -> PyResult<PyObject> {
        Ok(self.clone().into_py(py))
    }
}


impl TryFrom<LogicalPlan> for PyTableScan {
    type Error = PyErr;

    fn try_from(logical_plan: LogicalPlan) -> Result<Self, Self::Error> {
        match logical_plan {
            LogicalPlan::TableScan(table_scan) => {
                // Create an input logical plan that's identical to the table scan with schema from the table source
                let mut input = table_scan.clone();
                input.projected_schema = DFSchema::try_from_qualified_schema(
                    &table_scan.table_name,
                    &table_scan.source.schema(),
                )
                .map_or(input.projected_schema, Arc::new);

                Ok(PyTableScan {
                    table_scan,
                })
            }
            _ => Err(py_type_err("unexpected plan")),
        }
    }
}<|MERGE_RESOLUTION|>--- conflicted
+++ resolved
@@ -15,13 +15,10 @@
 // specific language governing permissions and limitations
 // under the License.
 
-<<<<<<< HEAD
 use datafusion_common::DFSchema;
+use datafusion_common::TableReference;
+use datafusion_expr::logical_plan::TableScan;
 use datafusion_expr::LogicalPlan;
-=======
-use datafusion_common::TableReference;
->>>>>>> d6a14acd
-use datafusion_expr::logical_plan::TableScan;
 use pyo3::prelude::*;
 use std::fmt::{self, Display, Formatter};
 use std::sync::Arc;
@@ -158,7 +155,6 @@
     }
 }
 
-
 impl TryFrom<LogicalPlan> for PyTableScan {
     type Error = PyErr;
 
@@ -173,9 +169,7 @@
                 )
                 .map_or(input.projected_schema, Arc::new);
 
-                Ok(PyTableScan {
-                    table_scan,
-                })
+                Ok(PyTableScan { table_scan })
             }
             _ => Err(py_type_err("unexpected plan")),
         }
