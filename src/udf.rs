--- conflicted
+++ resolved
@@ -68,14 +68,9 @@
 
 #[pymethods]
 impl PyScalarUDF {
-<<<<<<< HEAD
-    #[new(name, func, input_types, return_type, volatility)]
-    pub fn new(
-=======
     #[new]
     #[pyo3(signature=(name, func, input_types, return_type, volatility))]
     fn new(
->>>>>>> 7de4316b
         name: &str,
         func: PyObject,
         input_types: PyArrowType<Vec<DataType>>,
