// Licensed to the Apache Software Foundation (ASF) under one
// or more contributor license agreements.  See the NOTICE file
// distributed with this work for additional information
// regarding copyright ownership.  The ASF licenses this file
// to you under the Apache License, Version 2.0 (the
// "License"); you may not use this file except in compliance
// with the License.  You may obtain a copy of the License at
//
//   http://www.apache.org/licenses/LICENSE-2.0
//
// Unless required by applicable law or agreed to in writing,
// software distributed under the License is distributed on an
// "AS IS" BASIS, WITHOUT WARRANTIES OR CONDITIONS OF ANY
// KIND, either express or implied.  See the License for the
// specific language governing permissions and limitations
// under the License.

use std::collections::{HashMap, HashSet};
use std::path::PathBuf;
use std::sync::Arc;

use object_store::ObjectStore;
use uuid::Uuid;

use pyo3::exceptions::{PyKeyError, PyValueError};
use pyo3::prelude::*;

use crate::catalog::{PyCatalog, PyTable};
use crate::dataframe::PyDataFrame;
use crate::dataset::Dataset;
use crate::errors::DataFusionError;
use crate::sql::logical::PyLogicalPlan;
use crate::store::StorageContexts;
use crate::udaf::PyAggregateUDF;
use crate::udf::PyScalarUDF;
use crate::utils::wait_for_future;
use datafusion::arrow::datatypes::{DataType, Schema};
use datafusion::arrow::pyarrow::PyArrowType;
use datafusion::arrow::record_batch::RecordBatch;
use datafusion::datasource::datasource::TableProvider;
use datafusion::datasource::MemTable;
use datafusion::execution::context::{SessionConfig, SessionContext};
use datafusion::execution::disk_manager::DiskManagerConfig;
use datafusion::execution::memory_pool::{FairSpillPool, GreedyMemoryPool, UnboundedMemoryPool};
use datafusion::execution::runtime_env::{RuntimeConfig, RuntimeEnv};
use datafusion::prelude::{
    AvroReadOptions, CsvReadOptions, DataFrame, NdJsonReadOptions, ParquetReadOptions,
};
use datafusion_common::ScalarValue;

#[pyclass(name = "SessionConfig", module = "datafusion", subclass, unsendable)]
#[derive(Clone, Default)]
pub(crate) struct PySessionConfig {
    pub(crate) config: SessionConfig,
}

impl From<SessionConfig> for PySessionConfig {
    fn from(config: SessionConfig) -> Self {
        Self { config }
    }
}

#[pymethods]
impl PySessionConfig {
    #[pyo3(signature = (config_options=None))]
    #[new]
    fn new(config_options: Option<HashMap<String, String>>) -> Self {
        let mut config = SessionConfig::new();
        if let Some(hash_map) = config_options {
            for (k, v) in &hash_map {
                config = config.set(k, ScalarValue::Utf8(Some(v.clone())));
            }
        }

        Self { config }
    }

    fn with_create_default_catalog_and_schema(&self, enabled: bool) -> Self {
        Self::from(
            self.config
                .clone()
                .with_create_default_catalog_and_schema(enabled),
        )
    }

    fn with_default_catalog_and_schema(&self, catalog: &str, schema: &str) -> Self {
        Self::from(
            self.config
                .clone()
                .with_default_catalog_and_schema(catalog, schema),
        )
    }

    fn with_information_schema(&self, enabled: bool) -> Self {
        Self::from(self.config.clone().with_information_schema(enabled))
    }

    fn with_batch_size(&self, batch_size: usize) -> Self {
        Self::from(self.config.clone().with_batch_size(batch_size))
    }

    fn with_target_partitions(&self, target_partitions: usize) -> Self {
        Self::from(
            self.config
                .clone()
                .with_target_partitions(target_partitions),
        )
    }

    fn with_repartition_aggregations(&self, enabled: bool) -> Self {
        Self::from(self.config.clone().with_repartition_aggregations(enabled))
    }

    fn with_repartition_joins(&self, enabled: bool) -> Self {
        Self::from(self.config.clone().with_repartition_joins(enabled))
    }

    fn with_repartition_windows(&self, enabled: bool) -> Self {
        Self::from(self.config.clone().with_repartition_windows(enabled))
    }

    fn with_repartition_sorts(&self, enabled: bool) -> Self {
        Self::from(self.config.clone().with_repartition_sorts(enabled))
    }

    fn with_repartition_file_scans(&self, enabled: bool) -> Self {
        Self::from(self.config.clone().with_repartition_file_scans(enabled))
    }

    fn with_repartition_file_min_size(&self, size: usize) -> Self {
        Self::from(self.config.clone().with_repartition_file_min_size(size))
    }

    fn with_parquet_pruning(&self, enabled: bool) -> Self {
        Self::from(self.config.clone().with_parquet_pruning(enabled))
    }
}

#[pyclass(name = "RuntimeConfig", module = "datafusion", subclass, unsendable)]
#[derive(Clone)]
pub(crate) struct PyRuntimeConfig {
    pub(crate) config: RuntimeConfig,
}

#[pymethods]
impl PyRuntimeConfig {
    #[new]
    fn new() -> Self {
        Self {
            config: RuntimeConfig::default(),
        }
    }

    fn with_disk_manager_disabled(&self) -> Self {
        let config = self.config.clone();
        let config = config.with_disk_manager(DiskManagerConfig::Disabled);
        Self { config }
    }

    fn with_disk_manager_os(&self) -> Self {
        let config = self.config.clone();
        let config = config.with_disk_manager(DiskManagerConfig::NewOs);
        Self { config }
    }

    fn with_disk_manager_specified(&self, paths: Vec<String>) -> Self {
        let config = self.config.clone();
        let paths = paths.iter().map(|s| s.into()).collect();
        let config = config.with_disk_manager(DiskManagerConfig::NewSpecified(paths));
        Self { config }
    }

    fn with_unbounded_memory_pool(&self) -> Self {
        let config = self.config.clone();
        let config = config.with_memory_pool(Arc::new(UnboundedMemoryPool::default()));
        Self { config }
    }

    fn with_fair_spill_pool(&self, size: usize) -> Self {
        let config = self.config.clone();
        let config = config.with_memory_pool(Arc::new(FairSpillPool::new(size)));
        Self { config }
    }

    fn with_greedy_memory_pool(&self, size: usize) -> Self {
        let config = self.config.clone();
        let config = config.with_memory_pool(Arc::new(GreedyMemoryPool::new(size)));
        Self { config }
    }

    fn with_temp_file_path(&self, path: &str) -> Self {
        let config = self.config.clone();
        let config = config.with_temp_file_path(path);
        Self { config }
    }
}

/// `PySessionContext` is able to plan and execute DataFusion plans.
/// It has a powerful optimizer, a physical planner for local execution, and a
/// multi-threaded execution engine to perform the execution.
#[pyclass(name = "SessionContext", module = "datafusion", subclass, unsendable)]
#[derive(Clone)]
pub(crate) struct PySessionContext {
    pub(crate) ctx: SessionContext,
}

#[pymethods]
impl PySessionContext {
<<<<<<< HEAD
    #[allow(clippy::too_many_arguments)]
    #[pyo3(signature = (default_catalog="datafusion",
                        default_schema="public",
                        create_default_catalog_and_schema=true,
                        information_schema=false,
                        repartition_joins=true,
                        repartition_aggregations=true,
                        repartition_windows=true,
                        parquet_pruning=true,
                        target_partitions=None,
                        config_options=None))]
=======
    #[pyo3(signature = (config=None, runtime=None))]
>>>>>>> 814cad1b
    #[new]
    fn new(config: Option<PySessionConfig>, runtime: Option<PyRuntimeConfig>) -> PyResult<Self> {
        let config = if let Some(c) = config {
            c.config
        } else {
            SessionConfig::default()
        };
        let runtime_config = if let Some(c) = runtime {
            c.config
        } else {
            RuntimeConfig::default()
        };
        let runtime = Arc::new(RuntimeEnv::new(runtime_config)?);
        Ok(PySessionContext {
            ctx: SessionContext::with_config_rt(config, runtime),
        })
    }

    /// Register a an object store with the given name
    fn register_object_store(
        &mut self,
        scheme: &str,
        store: &PyAny,
        host: Option<&str>,
    ) -> PyResult<()> {
        let res: Result<(Arc<dyn ObjectStore>, String), PyErr> =
            match StorageContexts::extract(store) {
                Ok(store) => match store {
                    StorageContexts::AmazonS3(s3) => Ok((s3.inner, s3.bucket_name)),
                    StorageContexts::GoogleCloudStorage(gcs) => Ok((gcs.inner, gcs.bucket_name)),
                    StorageContexts::MicrosoftAzure(azure) => {
                        Ok((azure.inner, azure.container_name))
                    }
                    StorageContexts::LocalFileSystem(local) => Ok((local.inner, "".to_string())),
                },
                Err(_e) => Err(PyValueError::new_err("Invalid object store")),
            };

        // for most stores the "host" is the bucket name and can be inferred from the store
        let (store, upstream_host) = res?;
        // let users override the host to match the api signature from upstream
        let derived_host = if let Some(host) = host {
            host
        } else {
            &upstream_host
        };

        self.ctx
            .runtime_env()
            .register_object_store(scheme, derived_host, store);
        Ok(())
    }

    /// Returns a PyDataFrame whose plan corresponds to the SQL statement.
    fn sql(&mut self, query: &str, py: Python) -> PyResult<PyDataFrame> {
        let result = self.ctx.sql(query);
        let df = wait_for_future(py, result).map_err(DataFusionError::from)?;
        Ok(PyDataFrame::new(df))
    }

    fn create_dataframe(
        &mut self,
        partitions: PyArrowType<Vec<Vec<RecordBatch>>>,
        py: Python,
    ) -> PyResult<PyDataFrame> {
        let schema = partitions.0[0][0].schema();
        let table = MemTable::try_new(schema, partitions.0).map_err(DataFusionError::from)?;

        // generate a random (unique) name for this table
        // table name cannot start with numeric digit
        let name = "c".to_owned()
            + Uuid::new_v4()
                .simple()
                .encode_lower(&mut Uuid::encode_buffer());

        self.ctx
            .register_table(&*name, Arc::new(table))
            .map_err(DataFusionError::from)?;

        let table = wait_for_future(py, self._table(&name)).map_err(DataFusionError::from)?;

        let df = PyDataFrame::new(table);
        Ok(df)
    }

    /// Create a DataFrame from an existing logical plan
    fn create_dataframe_from_logical_plan(&mut self, plan: PyLogicalPlan) -> PyDataFrame {
        PyDataFrame::new(DataFrame::new(self.ctx.state(), plan.plan.as_ref().clone()))
    }

    fn register_table(&mut self, name: &str, table: &PyTable) -> PyResult<()> {
        self.ctx
            .register_table(name, table.table())
            .map_err(DataFusionError::from)?;
        Ok(())
    }

    fn deregister_table(&mut self, name: &str) -> PyResult<()> {
        self.ctx
            .deregister_table(name)
            .map_err(DataFusionError::from)?;
        Ok(())
    }

    fn register_record_batches(
        &mut self,
        name: &str,
        partitions: PyArrowType<Vec<Vec<RecordBatch>>>,
    ) -> PyResult<()> {
        let schema = partitions.0[0][0].schema();
        let table = MemTable::try_new(schema, partitions.0)?;
        self.ctx
            .register_table(name, Arc::new(table))
            .map_err(DataFusionError::from)?;
        Ok(())
    }

    #[allow(clippy::too_many_arguments)]
    #[pyo3(signature = (name, path, table_partition_cols=vec![],
                        parquet_pruning=true,
                        file_extension=".parquet"))]
    fn register_parquet(
        &mut self,
        name: &str,
        path: &str,
        table_partition_cols: Vec<(String, String)>,
        parquet_pruning: bool,
        file_extension: &str,
        py: Python,
    ) -> PyResult<()> {
        let mut options = ParquetReadOptions::default()
            .table_partition_cols(convert_table_partition_cols(table_partition_cols)?)
            .parquet_pruning(parquet_pruning);
        options.file_extension = file_extension;
        let result = self.ctx.register_parquet(name, path, options);
        wait_for_future(py, result).map_err(DataFusionError::from)?;
        Ok(())
    }

    #[allow(clippy::too_many_arguments)]
    #[pyo3(signature = (name,
                        path,
                        schema=None,
                        has_header=true,
                        delimiter=",",
                        schema_infer_max_records=1000,
                        file_extension=".csv"))]
    fn register_csv(
        &mut self,
        name: &str,
        path: PathBuf,
        schema: Option<PyArrowType<Schema>>,
        has_header: bool,
        delimiter: &str,
        schema_infer_max_records: usize,
        file_extension: &str,
        py: Python,
    ) -> PyResult<()> {
        let path = path
            .to_str()
            .ok_or_else(|| PyValueError::new_err("Unable to convert path to a string"))?;
        let delimiter = delimiter.as_bytes();
        if delimiter.len() != 1 {
            return Err(PyValueError::new_err(
                "Delimiter must be a single character",
            ));
        }

        let mut options = CsvReadOptions::new()
            .has_header(has_header)
            .delimiter(delimiter[0])
            .schema_infer_max_records(schema_infer_max_records)
            .file_extension(file_extension);
        options.schema = schema.as_ref().map(|x| &x.0);

        let result = self.ctx.register_csv(name, path, options);
        wait_for_future(py, result).map_err(DataFusionError::from)?;

        Ok(())
    }

    // Registers a PyArrow.Dataset
    fn register_dataset(&self, name: &str, dataset: &PyAny, py: Python) -> PyResult<()> {
        let table: Arc<dyn TableProvider> = Arc::new(Dataset::new(dataset, py)?);

        self.ctx
            .register_table(name, table)
            .map_err(DataFusionError::from)?;

        Ok(())
    }

    fn register_udf(&mut self, udf: PyScalarUDF) -> PyResult<()> {
        self.ctx.register_udf(udf.function);
        Ok(())
    }

    fn register_udaf(&mut self, udaf: PyAggregateUDF) -> PyResult<()> {
        self.ctx.register_udaf(udaf.function);
        Ok(())
    }

    #[pyo3(signature = (name="datafusion"))]
    fn catalog(&self, name: &str) -> PyResult<PyCatalog> {
        match self.ctx.catalog(name) {
            Some(catalog) => Ok(PyCatalog::new(catalog)),
            None => Err(PyKeyError::new_err(format!(
                "Catalog with name {} doesn't exist.",
                &name,
            ))),
        }
    }

    fn tables(&self) -> HashSet<String> {
        #[allow(deprecated)]
        self.ctx.tables().unwrap()
    }

    fn table(&self, name: &str, py: Python) -> PyResult<PyDataFrame> {
        let x = wait_for_future(py, self.ctx.table(name)).map_err(DataFusionError::from)?;
        Ok(PyDataFrame::new(x))
    }

    fn table_exist(&self, name: &str) -> PyResult<bool> {
        Ok(self.ctx.table_exist(name)?)
    }

    fn empty_table(&self) -> PyResult<PyDataFrame> {
        Ok(PyDataFrame::new(self.ctx.read_empty()?))
    }

    fn session_id(&self) -> PyResult<String> {
        Ok(self.ctx.session_id())
    }

    #[allow(clippy::too_many_arguments)]
    #[pyo3(signature = (path, schema=None, schema_infer_max_records=1000, file_extension=".json", table_partition_cols=vec![]))]
    fn read_json(
        &mut self,
        path: PathBuf,
        schema: Option<PyArrowType<Schema>>,
        schema_infer_max_records: usize,
        file_extension: &str,
        table_partition_cols: Vec<(String, String)>,
        py: Python,
    ) -> PyResult<PyDataFrame> {
        let path = path
            .to_str()
            .ok_or_else(|| PyValueError::new_err("Unable to convert path to a string"))?;
        let mut options = NdJsonReadOptions::default()
            .table_partition_cols(convert_table_partition_cols(table_partition_cols)?);
        options.schema_infer_max_records = schema_infer_max_records;
        options.file_extension = file_extension;
        let df = if let Some(schema) = schema {
            options.schema = Some(&schema.0);
            let result = self.ctx.read_json(path, options);
            wait_for_future(py, result).map_err(DataFusionError::from)?
        } else {
            let result = self.ctx.read_json(path, options);
            wait_for_future(py, result).map_err(DataFusionError::from)?
        };
        Ok(PyDataFrame::new(df))
    }

    #[allow(clippy::too_many_arguments)]
    #[pyo3(signature = (
        path,
        schema=None,
        has_header=true,
        delimiter=",",
        schema_infer_max_records=1000,
        file_extension=".csv",
        table_partition_cols=vec![]))]
    fn read_csv(
        &self,
        path: PathBuf,
        schema: Option<PyArrowType<Schema>>,
        has_header: bool,
        delimiter: &str,
        schema_infer_max_records: usize,
        file_extension: &str,
        table_partition_cols: Vec<(String, String)>,
        py: Python,
    ) -> PyResult<PyDataFrame> {
        let path = path
            .to_str()
            .ok_or_else(|| PyValueError::new_err("Unable to convert path to a string"))?;

        let delimiter = delimiter.as_bytes();
        if delimiter.len() != 1 {
            return Err(PyValueError::new_err(
                "Delimiter must be a single character",
            ));
        };

        let mut options = CsvReadOptions::new()
            .has_header(has_header)
            .delimiter(delimiter[0])
            .schema_infer_max_records(schema_infer_max_records)
            .file_extension(file_extension)
            .table_partition_cols(convert_table_partition_cols(table_partition_cols)?);

        if let Some(py_schema) = schema {
            options.schema = Some(&py_schema.0);
            let result = self.ctx.read_csv(path, options);
            let df = PyDataFrame::new(wait_for_future(py, result).map_err(DataFusionError::from)?);
            Ok(df)
        } else {
            let result = self.ctx.read_csv(path, options);
            let df = PyDataFrame::new(wait_for_future(py, result).map_err(DataFusionError::from)?);
            Ok(df)
        }
    }

    #[allow(clippy::too_many_arguments)]
    #[pyo3(signature = (
        path,
        table_partition_cols=vec![],
        parquet_pruning=true,
        file_extension=".parquet",
        skip_metadata=true))]
    fn read_parquet(
        &self,
        path: &str,
        table_partition_cols: Vec<(String, String)>,
        parquet_pruning: bool,
        file_extension: &str,
        skip_metadata: bool,
        py: Python,
    ) -> PyResult<PyDataFrame> {
        let mut options = ParquetReadOptions::default()
            .table_partition_cols(convert_table_partition_cols(table_partition_cols)?)
            .parquet_pruning(parquet_pruning)
            .skip_metadata(skip_metadata);
        options.file_extension = file_extension;

        let result = self.ctx.read_parquet(path, options);
        let df = PyDataFrame::new(wait_for_future(py, result).map_err(DataFusionError::from)?);
        Ok(df)
    }

    #[allow(clippy::too_many_arguments)]
    #[pyo3(signature = (path, schema=None, table_partition_cols=vec![], file_extension=".avro"))]
    fn read_avro(
        &self,
        path: &str,
        schema: Option<PyArrowType<Schema>>,
        table_partition_cols: Vec<(String, String)>,
        file_extension: &str,
        py: Python,
    ) -> PyResult<PyDataFrame> {
        let mut options = AvroReadOptions::default()
            .table_partition_cols(convert_table_partition_cols(table_partition_cols)?);
        options.file_extension = file_extension;
        let df = if let Some(schema) = schema {
            options.schema = Some(&schema.0);
            let read_future = self.ctx.read_avro(path, options);
            wait_for_future(py, read_future).map_err(DataFusionError::from)?
        } else {
            let read_future = self.ctx.read_avro(path, options);
            wait_for_future(py, read_future).map_err(DataFusionError::from)?
        };
        Ok(PyDataFrame::new(df))
    }

    fn __repr__(&self) -> PyResult<String> {
        let id = self.session_id();
        match id {
            Ok(value) => Ok(format!("SessionContext(session_id={value})")),
            Err(err) => Ok(format!("Error: {:?}", err.to_string())),
        }
    }
}

impl PySessionContext {
    async fn _table(&self, name: &str) -> datafusion_common::Result<DataFrame> {
        self.ctx.table(name).await
    }
}

fn convert_table_partition_cols(
    table_partition_cols: Vec<(String, String)>,
) -> Result<Vec<(String, DataType)>, DataFusionError> {
    table_partition_cols
        .into_iter()
        .map(|(name, ty)| match ty.as_str() {
            "string" => Ok((name, DataType::Utf8)),
            _ => Err(DataFusionError::Common(format!(
                "Unsupported data type '{ty}' for partition column"
            ))),
        })
        .collect::<Result<Vec<_>, _>>()
}

impl From<PySessionContext> for SessionContext {
    fn from(ctx: PySessionContext) -> SessionContext {
        ctx.ctx
    }
}

impl From<SessionContext> for PySessionContext {
    fn from(ctx: SessionContext) -> PySessionContext {
        PySessionContext { ctx }
    }
}<|MERGE_RESOLUTION|>--- conflicted
+++ resolved
@@ -206,21 +206,7 @@
 
 #[pymethods]
 impl PySessionContext {
-<<<<<<< HEAD
-    #[allow(clippy::too_many_arguments)]
-    #[pyo3(signature = (default_catalog="datafusion",
-                        default_schema="public",
-                        create_default_catalog_and_schema=true,
-                        information_schema=false,
-                        repartition_joins=true,
-                        repartition_aggregations=true,
-                        repartition_windows=true,
-                        parquet_pruning=true,
-                        target_partitions=None,
-                        config_options=None))]
-=======
     #[pyo3(signature = (config=None, runtime=None))]
->>>>>>> 814cad1b
     #[new]
     fn new(config: Option<PySessionConfig>, runtime: Option<PyRuntimeConfig>) -> PyResult<Self> {
         let config = if let Some(c) = config {
