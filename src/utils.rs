// Licensed to the Apache Software Foundation (ASF) under one
// or more contributor license agreements.  See the NOTICE file
// distributed with this work for additional information
// regarding copyright ownership.  The ASF licenses this file
// to you under the Apache License, Version 2.0 (the
// "License"); you may not use this file except in compliance
// with the License.  You may obtain a copy of the License at
//
//   http://www.apache.org/licenses/LICENSE-2.0
//
// Unless required by applicable law or agreed to in writing,
// software distributed under the License is distributed on an
// "AS IS" BASIS, WITHOUT WARRANTIES OR CONDITIONS OF ANY
// KIND, either express or implied.  See the License for the
// specific language governing permissions and limitations
// under the License.

use crate::errors::DataFusionError;
use crate::TokioRuntime;
use datafusion_expr::Volatility;
use pyo3::prelude::*;
use std::future::Future;
use tokio::runtime::Runtime;

/// Utility to get the Tokio Runtime from Python
pub(crate) fn get_tokio_runtime(py: Python) -> PyRef<TokioRuntime> {
    let datafusion = py.import("datafusion._internal").unwrap();
    let tmp = datafusion.getattr("runtime").unwrap();
    match tmp.extract::<PyRef<TokioRuntime>>() {
<<<<<<< HEAD
        Ok(runtime) => {
            runtime
        },
=======
        Ok(runtime) => runtime,
>>>>>>> 7de4316b
        Err(_e) => {
            let rt = TokioRuntime(tokio::runtime::Runtime::new().unwrap());
            let obj: &PyAny = Py::new(py, rt).unwrap().into_ref(py);
            obj.extract().unwrap()
        }
    }
}
/// Utility to collect rust futures with GIL released
pub fn wait_for_future<F: Future>(py: Python, f: F) -> F::Output
where
    F: Send,
    F::Output: Send,
{
    let runtime: &Runtime = &get_tokio_runtime(py).0;
    py.allow_threads(|| runtime.block_on(f))
}

pub(crate) fn parse_volatility(value: &str) -> Result<Volatility, DataFusionError> {
    Ok(match value {
        "immutable" => Volatility::Immutable,
        "stable" => Volatility::Stable,
        "volatile" => Volatility::Volatile,
        value => {
            return Err(DataFusionError::Common(format!(
                "Unsupportad volatility type: `{value}`, supported \
                 values are: immutable, stable and volatile."
            )))
        }
    })
}<|MERGE_RESOLUTION|>--- conflicted
+++ resolved
@@ -27,13 +27,7 @@
     let datafusion = py.import("datafusion._internal").unwrap();
     let tmp = datafusion.getattr("runtime").unwrap();
     match tmp.extract::<PyRef<TokioRuntime>>() {
-<<<<<<< HEAD
-        Ok(runtime) => {
-            runtime
-        },
-=======
         Ok(runtime) => runtime,
->>>>>>> 7de4316b
         Err(_e) => {
             let rt = TokioRuntime(tokio::runtime::Runtime::new().unwrap());
             let obj: &PyAny = Py::new(py, rt).unwrap().into_ref(py);
