# Licensed to the Apache Software Foundation (ASF) under one
# or more contributor license agreements.  See the NOTICE file
# distributed with this work for additional information
# regarding copyright ownership.  The ASF licenses this file
# to you under the Apache License, Version 2.0 (the
# "License"); you may not use this file except in compliance
# with the License.  You may obtain a copy of the License at
#
#   http://www.apache.org/licenses/LICENSE-2.0
#
# Unless required by applicable law or agreed to in writing,
# software distributed under the License is distributed on an
# "AS IS" BASIS, WITHOUT WARRANTIES OR CONDITIONS OF ANY
# KIND, either express or implied.  See the License for the
# specific language governing permissions and limitations
# under the License.

import pytest

import datafusion
from datafusion import (
    AggregateUDF,
    DataFrame,
    SessionContext,
    ScalarUDF,
    functions,
)

from datafusion.common import (
    DFField,
    DFSchema,
)

from datafusion.expr import (
    Expr,
    Column,
    Literal,
    BinaryExpr,
    AggregateFunction,
    Projection,
    TableScan,
    Filter,
    Limit,
    Aggregate,
    Sort,
    Analyze,
    Like,
    ILike,
    SimilarTo,
    ScalarVariable,
    Alias,
<<<<<<< HEAD
    GetIndexedField,
=======
    Not,
    IsNotNull,
    IsTrue,
    IsFalse,
    IsUnknown,
    IsNotTrue,
    IsNotFalse,
    IsNotUnknown,
    Negative,
>>>>>>> 1b1300fb
)


def test_import_datafusion():
    assert datafusion.__name__ == "datafusion"


def test_datafusion_python_version():
    assert datafusion.__version__ is not None


def test_class_module_is_datafusion():
    for klass in [
        SessionContext,
        DataFrame,
        ScalarUDF,
        AggregateUDF,
    ]:
        assert klass.__module__ == "datafusion"

    # expressions
    for klass in [Expr, Column, Literal, BinaryExpr, AggregateFunction]:
        assert klass.__module__ == "datafusion.expr"

    # operators
    for klass in [
        Projection,
        TableScan,
        Aggregate,
        Sort,
        Limit,
        Filter,
        Analyze,
        Like,
        ILike,
        SimilarTo,
        ScalarVariable,
        Alias,
<<<<<<< HEAD
        GetIndexedField,
=======
        Not,
        IsNotNull,
        IsTrue,
        IsFalse,
        IsUnknown,
        IsNotTrue,
        IsNotFalse,
        IsNotUnknown,
        Negative,
>>>>>>> 1b1300fb
    ]:
        assert klass.__module__ == "datafusion.expr"

    # schema
    for klass in [DFField, DFSchema]:
        assert klass.__module__ == "datafusion.common"


def test_import_from_functions_submodule():
    from datafusion.functions import abs, sin  # noqa

    assert functions.abs is abs
    assert functions.sin is sin

    msg = "cannot import name 'foobar' from 'datafusion.functions'"
    with pytest.raises(ImportError, match=msg):
        from datafusion.functions import foobar  # noqa


def test_classes_are_inheritable():
    class MyExecContext(SessionContext):
        pass

    class MyExpression(Expr):
        pass

    class MyDataFrame(DataFrame):
        pass<|MERGE_RESOLUTION|>--- conflicted
+++ resolved
@@ -49,9 +49,7 @@
     SimilarTo,
     ScalarVariable,
     Alias,
-<<<<<<< HEAD
     GetIndexedField,
-=======
     Not,
     IsNotNull,
     IsTrue,
@@ -61,7 +59,6 @@
     IsNotFalse,
     IsNotUnknown,
     Negative,
->>>>>>> 1b1300fb
 )
 
 
@@ -100,9 +97,7 @@
         SimilarTo,
         ScalarVariable,
         Alias,
-<<<<<<< HEAD
         GetIndexedField,
-=======
         Not,
         IsNotNull,
         IsTrue,
@@ -112,7 +107,6 @@
         IsNotFalse,
         IsNotUnknown,
         Negative,
->>>>>>> 1b1300fb
     ]:
         assert klass.__module__ == "datafusion.expr"
 
