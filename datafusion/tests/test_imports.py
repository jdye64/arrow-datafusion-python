--- conflicted
+++ resolved
@@ -82,10 +82,7 @@
     Extension,
     CreateMemoryTable,
     CreateView,
-<<<<<<< HEAD
     Distinct,
-=======
->>>>>>> e5ae43bc
 )
 
 
@@ -157,10 +154,7 @@
         Extension,
         CreateMemoryTable,
         CreateView,
-<<<<<<< HEAD
         Distinct,
-=======
->>>>>>> e5ae43bc
     ]:
         assert klass.__module__ == "datafusion.expr"
 
