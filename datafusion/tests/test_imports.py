--- conflicted
+++ resolved
@@ -58,13 +58,10 @@
     IsNotFalse,
     IsNotUnknown,
     Negative,
-<<<<<<< HEAD
     Case,
     Cast,
     TryCast,
-=======
     Between,
->>>>>>> 66dee05f
 )
 
 
@@ -112,13 +109,10 @@
         IsNotFalse,
         IsNotUnknown,
         Negative,
-<<<<<<< HEAD
         Case,
         Cast,
         TryCast,
-=======
         Between,
->>>>>>> 66dee05f
     ]:
         assert klass.__module__ == "datafusion.expr"
 
