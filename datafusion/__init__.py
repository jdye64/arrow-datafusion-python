--- conflicted
+++ resolved
@@ -77,11 +77,7 @@
     TryCast,
     Between,
     Explain,
-    Extension,
-<<<<<<< HEAD
     CreateMemoryTable,
-=======
->>>>>>> 9b2c3da9
 )
 
 __version__ = importlib_metadata.version(__name__)
@@ -135,10 +131,7 @@
     "Between",
     "Explain",
     "Extension",
-<<<<<<< HEAD
     "CreateMemoryTable",
-=======
->>>>>>> 9b2c3da9
 ]
 
 
