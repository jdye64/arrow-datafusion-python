--- conflicted
+++ resolved
@@ -76,7 +76,6 @@
     Cast,
     TryCast,
     Between,
-<<<<<<< HEAD
     Extension,
     CreateMemoryTable,
     CreateView,
@@ -84,11 +83,7 @@
     Repartition,
     Partitioning,
     Explain,
-=======
-    Explain,
     SubqueryAlias,
-    Extension,
->>>>>>> 1c4a35c5
 )
 
 __version__ = importlib_metadata.version(__name__)
@@ -140,7 +135,6 @@
     "Cast",
     "TryCast",
     "Between",
-<<<<<<< HEAD
     "Extension",
     "CreateMemoryTable",
     "CreateView",
@@ -148,11 +142,7 @@
     "Repartition",
     "Partitioning",
     "Explain",
-=======
-    "Explain",
     "SubqueryAlias",
-    "Extension",
->>>>>>> 1c4a35c5
 ]
 
 
