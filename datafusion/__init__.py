--- conflicted
+++ resolved
@@ -73,11 +73,8 @@
     "Sort",
     "Limit",
     "Filter",
-<<<<<<< HEAD
     "ScalarVariable",
-=======
     "Alias",
->>>>>>> e6941894
 ]
 
 
