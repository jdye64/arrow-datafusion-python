--- conflicted
+++ resolved
@@ -77,11 +77,8 @@
     TryCast,
     Between,
     Explain,
-<<<<<<< HEAD
     SubqueryAlias,
-=======
     Extension,
->>>>>>> 9b2c3da9
 )
 
 __version__ = importlib_metadata.version(__name__)
@@ -134,11 +131,8 @@
     "TryCast",
     "Between",
     "Explain",
-<<<<<<< HEAD
     "SubqueryAlias",
-=======
     "Extension",
->>>>>>> 9b2c3da9
 ]
 
 
