--- conflicted
+++ resolved
@@ -53,9 +53,7 @@
     ScalarVariable,
     Sort,
     TableScan,
-<<<<<<< HEAD
     GetIndexedField,
-=======
     Not,
     IsNotNull,
     IsTrue,
@@ -65,7 +63,6 @@
     IsNotFalse,
     IsNotUnknown,
     Negative,
->>>>>>> 1b1300fb
 )
 
 __version__ = importlib_metadata.version(__name__)
@@ -94,9 +91,7 @@
     "SimilarTo",
     "ScalarVariable",
     "Alias",
-<<<<<<< HEAD
     "GetIndexedField",
-=======
     "Not",
     "IsNotNull",
     "IsTrue",
@@ -106,7 +101,6 @@
     "IsNotFalse",
     "IsNotUnknown",
     "Negative",
->>>>>>> 1b1300fb
 ]
 
 
